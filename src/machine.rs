--- conflicted
+++ resolved
@@ -27,43 +27,12 @@
         })
     }
 
-<<<<<<< HEAD
     pub fn new_with_session(config: &MachineConfig) -> Result<Self, Box<dyn Error>> {
         let mut machine = Self::new(config)?;
         machine.connect_session()?;
         Ok(machine)
     }
 
-    fn connect_session(&mut self) -> Result<(), Box<dyn Error>> {
-        let config = &self.config;
-        let socket_addr = &self.socket_addr;
-
-        // Connect to the local SSH server
-        debug!("[{}] Making a connection attempt ..", socket_addr);
-        let tcp = TcpStream::connect_timeout(socket_addr, Duration::from_secs(30))?;
-        debug!(
-            "[{}] Connection established; creating an SSH session ..",
-            socket_addr
-        );
-        let mut sess = Session::new()?;
-        sess.set_tcp_stream(tcp);
-        sess.handshake()?;
-        debug!(
-            "[{}] SSH session established; authenticating ..",
-            socket_addr
-        );
-        if config.ssh.password.is_empty() {
-            debug!("[{}] Using private key authentication", socket_addr);
-            sess.userauth_pubkey_memory(
-                &config.ssh.username,
-                None,
-                &config.ssh.private_key,
-                self.passphrase_opt(),
-            )?;
-        } else {
-            debug!("[{}] Using password authentication", socket_addr);
-            sess.userauth_password(&config.ssh.username, &config.ssh.password)?;
-=======
     pub fn fetch_runners(&self) -> Result<Vec<RunnerInfo>, Box<dyn Error>> {
         let (socket_addr, mut sess) = self.connect()?;
 
@@ -91,7 +60,6 @@
                 started_at: Self::parse_timestamp_opt(fields[3])?,
                 finished_at: Self::parse_timestamp_opt(fields[4])?,
             });
->>>>>>> 059134d6
         }
 
         Ok(res)
@@ -111,26 +79,6 @@
     }
 
     pub fn start_runner(&self, config: &Config) -> Result<(), Box<dyn Error>> {
-        let (socket_addr, mut sess) = self.connect()?;
-
-        self.session = Some(sess);
-        Ok(())
-        // TODO If the cache file does not exist, create a session only once.
-        //      ~/.cache/gh-actions-scaler (or $XDG_CACHE_HOME/...)
-    }
-
-    fn get_session(&self) -> Result<&Session, Box<dyn Error>> {
-        self.session.as_ref().ok_or_else(|| {
-            let ssh = &self.config.ssh;
-            format!(
-                "[{}:{}] not connected to the machine yet. Try after SSH connect.",
-                ssh.host, ssh.port
-            )
-            .into()
-        })
-    }
-
-    pub fn start_runner(&self, config: &Config, run_url: &str) -> Result<(), Box<dyn Error>> {
         let session = self.get_session()?;
 
         // TODO: Make the image URL configurable.
@@ -142,31 +90,16 @@
             "[{}] Pulling the container image '{}' ..",
             &self.socket_addr, IMAGE
         );
-<<<<<<< HEAD
-=======
         let mut pull_cmd = String::new();
         pull_cmd.push_str("docker image pull ");
         pull_cmd.push_str_escaped(IMAGE);
-        Self::ssh_exec(&socket_addr, &mut sess, &pull_cmd)?;
->>>>>>> 059134d6
-
-        Self::ssh_exec(
-            &self.socket_addr,
-            session,
-            &["docker", "image", "pull", IMAGE],
-        )?;
+        Self::ssh_exec(&self.socket_addr, session, &pull_cmd)?;
 
         info!("[{}] Pulled the container image", &self.socket_addr);
 
         // FIXME(trustin): Specify a unique yet identifiable container name.
         //                 Use `docker container rename <container_id> github-self-hosted-runner-<container_id>
-<<<<<<< HEAD
-        info!(
-            "[{}] Creating and starting a new container ..",
-            &self.socket_addr
-        );
-=======
-        info!("[{}] Creating and starting a new container ..", socket_addr);
+        info!("[{}] Creating and starting a new container ..", &self.socket_addr);
         let mut run_cmd = String::new();
         run_cmd.push_str("docker container run --detach --restart no --label ");
         run_cmd.push_str_escaped("github-self-hosted-runner");
@@ -181,7 +114,6 @@
         run_cmd.push_str(" --env UNSET_CONFIG_VARS=true ");
         run_cmd.push_str_escaped(IMAGE);
 
->>>>>>> 059134d6
         let container_id = Self::ssh_exec_with_env(
             &self.socket_addr,
             session,
@@ -198,11 +130,13 @@
         Ok(())
     }
 
-    fn connect(&self) -> Result<(SocketAddr, Session), Box<dyn Error>> {
+    fn connect_session(&mut self) -> Result<(), Box<dyn Error>> {
+        let config = &self.config;
+        let socket_addr = &self.socket_addr;
+
         // Connect to the SSH server
-        let socket_addr = SocketAddr::new(self.config.ssh.host.parse()?, self.config.ssh.port);
         debug!("[{}] Making a connection attempt ..", socket_addr);
-        let tcp = TcpStream::connect_timeout(&socket_addr, Duration::from_secs(30))?;
+        let tcp = TcpStream::connect_timeout(socket_addr, Duration::from_secs(30))?;
         debug!(
             "[{}] Connection established; creating an SSH session ..",
             socket_addr
@@ -214,24 +148,38 @@
             "[{}] SSH session established; authenticating ..",
             socket_addr
         );
-        if self.config.ssh.password.is_empty() {
+        if config.ssh.password.is_empty() {
             debug!("[{}] Using private key authentication", socket_addr);
             sess.userauth_pubkey_memory(
-                &self.config.ssh.username,
+                &config.ssh.username,
                 None,
-                &self.config.ssh.private_key,
+                &config.ssh.private_key,
                 self.passphrase_opt(),
             )?;
         } else {
             debug!("[{}] Using password authentication", socket_addr);
-            sess.userauth_password(&self.config.ssh.username, &self.config.ssh.password)?;
+            sess.userauth_password(&config.ssh.username, &config.ssh.password)?;
         }
 
         if !sess.authenticated() {
             return Err("Authentication failed".into());
         }
 
-        Ok((socket_addr, sess))
+        self.session = Some(sess);
+        Ok(())
+        // TODO If the cache file does not exist, create a session only once.
+        //      ~/.cache/gh-actions-scaler (or $XDG_CACHE_HOME/...)
+    }
+
+    fn get_session(&self) -> Result<&Session, Box<dyn Error>> {
+        self.session.as_ref().ok_or_else(|| {
+            let ssh = &self.config.ssh;
+            format!(
+                "[{}:{}] not connected to the machine yet. Try after SSH connect.",
+                ssh.host, ssh.port
+            )
+                .into()
+        })
     }
 
     fn passphrase_opt(&self) -> Option<&str> {
@@ -300,29 +248,8 @@
 
     fn ssh_exec(
         socket_addr: &SocketAddr,
-<<<<<<< HEAD
         session: &Session,
-        command: &[&str],
-    ) -> Result<String, Box<dyn Error>> {
-        // Merge the arguments into a string while escaping if necessary.
-        let mut cmd = String::new();
-        for (i, arg) in command.iter().enumerate() {
-            if i != 0 {
-                cmd.push(' ');
-            }
-            cmd.push_str_escaped(arg);
-        }
-        Self::ssh_exec_noescape(socket_addr, session, cmd)
-    }
-
-    fn ssh_exec_noescape(
-        socket_addr: &SocketAddr,
-        session: &Session,
-        cmd: String,
-=======
-        session: &mut Session,
         cmd: &str,
->>>>>>> 059134d6
     ) -> Result<String, Box<dyn Error>> {
         let mut ch = session.channel_session()?;
         ch.exec(cmd)?;
